--- conflicted
+++ resolved
@@ -916,7 +916,6 @@
     return dec
 
 
-<<<<<<< HEAD
 class MockDailyBarReader(object):
     def spot_price(self, col, sid, dt):
         return 100
@@ -975,7 +974,8 @@
     writer.write(splits, mergers, dividends)
 
     return path
-=======
+
+
 def assert_timestamp_equal(left, right, compare_nat_equal=True, msg=""):
     """
     Assert that two pandas Timestamp objects are the same.
@@ -998,5 +998,4 @@
     """
     Return the power set (i.e., the set of all subsets) of entries in `values`.
     """
-    return concat(combinations(values, i) for i in range(len(values) + 1))
->>>>>>> 84d8cc4d
+    return concat(combinations(values, i) for i in range(len(values) + 1))