--- conflicted
+++ resolved
@@ -129,7 +129,7 @@
             'feed_address'   : sockets[2],
             'merge_address'  : sockets[3],
             'result_address' : sockets[4],
-            'order_address'  : sockets[5] 
+            'order_address'  : sockets[5]
         }
 
         self.con = Controller(
@@ -137,7 +137,7 @@
             sockets[7],
             devel = self.devel
         )
-        
+
         # TODO: Not freeform
         self.con.manage(
             'freeform'
@@ -174,7 +174,7 @@
     def create_test_zipline(**config):
         """
         :param config: A configuration object that is a dict with:
-        
+
             - environment - a \
               :py:class:`zipline.finance.trading.TradingEnvironment`
             - allocator - a :py:class:`zipline.simulator.AddressAllocator`
@@ -197,7 +197,7 @@
               a SIMULATION_STYLE as defined in :py:mod:`zipline.finance.trading`
         """
         assert isinstance(config, dict)
-        
+
         allocator = config['allocator']
         sid = config['sid']
 
@@ -273,11 +273,8 @@
             'allocator'           : allocator,
             'simulator_class'     : simulator_class,
             'simulation_style'    : simulation_style,
-<<<<<<< HEAD
-            'log_socket'          : log_socket
-=======
+            'log_socket'          : log_socket,
             'devel'               : config.get('devel', False)
->>>>>>> e5fdc542
         })
         #-------------------
 
