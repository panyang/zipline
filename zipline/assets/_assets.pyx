--- conflicted
+++ resolved
@@ -37,11 +37,7 @@
 # IMPORTANT NOTE: You must change this template if you change
 # Asset.__reduce__, or else we'll attempt to unpickle an old version of this
 # class
-<<<<<<< HEAD
 CACHE_FILE_TEMPLATE = '/tmp/.%s-%s.v5.cache'
-=======
-CACHE_FILE_TEMPLATE = '/tmp/.%s-%s.v6.cache'
->>>>>>> 214b3b65
 
 cdef class Asset:
 
@@ -236,10 +232,6 @@
     cdef readonly object root_symbol
     cdef readonly object notice_date
     cdef readonly object expiration_date
-<<<<<<< HEAD
-    cdef readonly object auto_close_date
-=======
->>>>>>> 214b3b65
     cdef readonly object tick_size
     cdef readonly float multiplier
 
@@ -261,11 +253,6 @@
         self.root_symbol     = root_symbol
         self.notice_date     = notice_date
         self.expiration_date = expiration_date
-<<<<<<< HEAD
-        self.auto_close_date = auto_close_date
-        self.tick_size       = tick_size
-        self.multiplier      = multiplier
-=======
         self.tick_size       = tick_size
         self.multiplier      = multiplier
 
@@ -276,7 +263,6 @@
                 self.auto_close_date = notice_date
             else:
                 self.auto_close_date = min(notice_date, expiration_date)
->>>>>>> 214b3b65
 
     def __str__(self):
         if self.symbol:
@@ -324,10 +310,6 @@
         super_dict['root_symbol'] = self.root_symbol
         super_dict['notice_date'] = self.notice_date
         super_dict['expiration_date'] = self.expiration_date
-<<<<<<< HEAD
-        super_dict['auto_close_date'] = self.auto_close_date
-=======
->>>>>>> 214b3b65
         super_dict['tick_size'] = self.tick_size
         super_dict['multiplier'] = self.multiplier
         return super_dict
