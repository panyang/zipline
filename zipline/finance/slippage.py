#
# Copyright 2015 Quantopian, Inc.
#
# Licensed under the Apache License, Version 2.0 (the "License");
# you may not use this file except in compliance with the License.
# You may obtain a copy of the License at
#
#     http://www.apache.org/licenses/LICENSE-2.0
#
# Unless required by applicable law or agreed to in writing, software
# distributed under the License is distributed on an "AS IS" BASIS,
# WITHOUT WARRANTIES OR CONDITIONS OF ANY KIND, either express or implied.
# See the License for the specific language governing permissions and
# limitations under the License.
from __future__ import division

import abc
from copy import copy
import math

from six import with_metaclass
from zipline.finance.transaction import create_transaction

<<<<<<< HEAD
from zipline.utils.serialization_utils import VERSION_LABEL
=======
from zipline.finance.transaction import create_transaction
from zipline.utils.serialization_utils import (
    VERSION_LABEL
)

SELL = 1 << 0
BUY = 1 << 1
STOP = 1 << 2
LIMIT = 1 << 3


def transact_stub(slippage, commission, event, open_orders):
    """
    This is intended to be wrapped in a partial, so that the
    slippage and commission models can be enclosed.
    """
    for order, transaction in slippage(event, open_orders):
        if transaction and transaction.amount != 0:
            direction = math.copysign(1, transaction.amount)
            per_share, total_commission = commission.calculate(transaction)
            transaction.price += per_share * direction
            transaction.commission = total_commission
        yield order, transaction


def transact_partial(slippage, commission):
    return partial(transact_stub, slippage, commission)
>>>>>>> 78dc0f2e


class LiquidityExceeded(Exception):
    pass


DEFAULT_VOLUME_SLIPPAGE_BAR_LIMIT = 0.025


class SlippageModel(with_metaclass(abc.ABCMeta)):
    def __init__(self):
        self._volume_for_bar = 0

    @property
    def volume_for_bar(self):
        return self._volume_for_bar

    @abc.abstractproperty
    def process_order(self, price, volume, order, dt):
        pass

    def simulate(self, current_orders, dt, price, volume):
        self._volume_for_bar = 0

        for order in current_orders:
            if order.open_amount == 0:
                continue

            order.check_triggers(price, dt)
            if not order.triggered:
                continue

            try:
                txn = self.process_order(order, price, volume, dt)
            except LiquidityExceeded:
                break

            if txn:
                self._volume_for_bar += abs(txn.amount)
                yield order, txn

    def __call__(self, current_orders, dt, price, volume, **kwargs):
        return self.simulate(current_orders, dt, price, volume, **kwargs)


class VolumeShareSlippage(SlippageModel):

    def __init__(self, volume_limit=DEFAULT_VOLUME_SLIPPAGE_BAR_LIMIT,
                 price_impact=0.1):
        self.volume_limit = volume_limit
        self.price_impact = price_impact

        super(VolumeShareSlippage, self).__init__()

    def __repr__(self):
        return """
{class_name}(
    volume_limit={volume_limit},
    price_impact={price_impact})
""".strip().format(class_name=self.__class__.__name__,
                   volume_limit=self.volume_limit,
                   price_impact=self.price_impact)

    def process_order(self, order, price, volume, dt):
        max_volume = self.volume_limit * volume

        # price impact accounts for the total volume of transactions
        # created against the current minute bar
        remaining_volume = max_volume - self.volume_for_bar
        if remaining_volume < 1:
            # we can't fill any more transactions
            raise LiquidityExceeded()

        # the current order amount will be the min of the
        # volume available in the bar or the open amount.
        cur_volume = int(min(remaining_volume, abs(order.open_amount)))

        if cur_volume < 1:
            return

        # tally the current amount into our total amount ordered.
        # total amount will be used to calculate price impact
        total_volume = self.volume_for_bar + cur_volume

        volume_share = min(total_volume / volume,
                           self.volume_limit)

        simulated_impact = volume_share ** 2 \
            * math.copysign(self.price_impact, order.direction) \
            * price
        impacted_price = price + simulated_impact

        if order.limit:
            # this is tricky! if an order with a limit price has reached
            # the limit price, we will try to fill the order. do not fill
            # these shares if the impacted price is worse than the limit
            # price. return early to avoid creating the transaction.

            # buy order is worse if the impacted price is greater than
            # the limit price. sell order is worse if the impacted price
            # is less than the limit price
            if (order.direction > 0 and impacted_price > order.limit) or \
                    (order.direction < 0 and impacted_price < order.limit):
                return

        return create_transaction(
            order.sid,
            dt,
            order,
            impacted_price,
            math.copysign(cur_volume, order.direction)
        )

    def __getstate__(self):

        state_dict = copy(self.__dict__)

        STATE_VERSION = 1
        state_dict[VERSION_LABEL] = STATE_VERSION

        return state_dict

    def __setstate__(self, state):

        OLDEST_SUPPORTED_STATE = 1
        version = state.pop(VERSION_LABEL)

        if version < OLDEST_SUPPORTED_STATE:
            raise BaseException("VolumeShareSlippage saved state is too old.")

        self.__dict__.update(state)


class FixedSlippage(SlippageModel):

    def __init__(self, spread=0.0):
        """
        Use the fixed slippage model, which will just add/subtract
        a specified spread spread/2 will be added on buys and subtracted
        on sells per share
        """
        self.spread = spread

    def process_order(self, order, price, volume, dt):
        return create_transaction(
            order.sid,
            dt,
            order,
            price + (self.spread / 2.0 * order.direction),
            order.amount,
        )

    def __getstate__(self):
        state_dict = copy(self.__dict__)

        STATE_VERSION = 1
        state_dict[VERSION_LABEL] = STATE_VERSION

        return state_dict

    def __setstate__(self, state):
        OLDEST_SUPPORTED_STATE = 1
        version = state.pop(VERSION_LABEL)

        if version < OLDEST_SUPPORTED_STATE:
            raise BaseException("FixedSlippage saved state is too old.")

        self.__dict__.update(state)<|MERGE_RESOLUTION|>--- conflicted
+++ resolved
@@ -15,15 +15,13 @@
 from __future__ import division
 
 import abc
+
+import math
+
 from copy import copy
-import math
 
 from six import with_metaclass
-from zipline.finance.transaction import create_transaction
-
-<<<<<<< HEAD
-from zipline.utils.serialization_utils import VERSION_LABEL
-=======
+
 from zipline.finance.transaction import create_transaction
 from zipline.utils.serialization_utils import (
     VERSION_LABEL
@@ -35,25 +33,6 @@
 LIMIT = 1 << 3
 
 
-def transact_stub(slippage, commission, event, open_orders):
-    """
-    This is intended to be wrapped in a partial, so that the
-    slippage and commission models can be enclosed.
-    """
-    for order, transaction in slippage(event, open_orders):
-        if transaction and transaction.amount != 0:
-            direction = math.copysign(1, transaction.amount)
-            per_share, total_commission = commission.calculate(transaction)
-            transaction.price += per_share * direction
-            transaction.commission = total_commission
-        yield order, transaction
-
-
-def transact_partial(slippage, commission):
-    return partial(transact_stub, slippage, commission)
->>>>>>> 78dc0f2e
-
-
 class LiquidityExceeded(Exception):
     pass
 
@@ -77,6 +56,7 @@
         self._volume_for_bar = 0
 
         for order in current_orders:
+
             if order.open_amount == 0:
                 continue
 
@@ -101,6 +81,7 @@
 
     def __init__(self, volume_limit=DEFAULT_VOLUME_SLIPPAGE_BAR_LIMIT,
                  price_impact=0.1):
+
         self.volume_limit = volume_limit
         self.price_impact = price_impact
 
@@ -205,6 +186,7 @@
         )
 
     def __getstate__(self):
+
         state_dict = copy(self.__dict__)
 
         STATE_VERSION = 1
@@ -213,6 +195,7 @@
         return state_dict
 
     def __setstate__(self, state):
+
         OLDEST_SUPPORTED_STATE = 1
         version = state.pop(VERSION_LABEL)
 
